import re
from rich.console import Console
from rich.table import Table
from rag_retriever import retrieve_context
# from impression_llm import grade  # for assessment from prometheus
from gemini_assessment import grade  # for assessment from gemini
import spacy

console = Console()
nlp = spacy.load("en_core_web_sm")


def extract_answers(text):
    """
    Detect patterns like:
      'Answer to the question no-1a' ... 'End of Answer-1a'
    and return dict { '1a': 'answer text' }.
    """
    pattern = re.compile(
        r"(?:answer\s*to\s*the\s*question\s*no)\s*-?\s*([0-9]+[a-z])\)?\s*(.*?)\s*(?:end\s*of\s*answer)\s*-\s*\1\b",
        re.IGNORECASE | re.DOTALL,
    )
    results = {}
    for m in pattern.finditer(text):
        qid = m.group(1).lower()
        ans = m.group(2).strip()
        results[qid] = ans
    return results


def evaluate_text(student_text, reference_text):
    """
    Compare student OCR text against teacher reference answers.
    Returns dict: {question_id: {"score": int, "feedback": str, "sources": str}}
    """

    ref_answers = extract_answers(reference_text)
    stu_answers = extract_answers(student_text)

    if not ref_answers:
        console.print("[red]No reference answers found![/red]")
        return {}
    if not stu_answers:
        console.print("[red]No student answers detected.[/red]")
        return {
            qid: {"score": 0, "feedback": "No answer submitted.", "sources": ""}
            for qid in ref_answers
        }

    console.print(f"[bold yellow]\n========== GEMINI ASSESSMENT ==========[/bold yellow]")
    table = Table(show_header=True, header_style="bold magenta")
    table.add_column("Question", style="cyan", width=8)
    table.add_column("Score", justify="center", width=8)
    table.add_column("Feedback", width=60)
    table.add_column("Sources (Pages)", width=40)

    marks = {}

    for qid, ref in ref_answers.items():
        ans = stu_answers.get(qid, "")
        if not ans:
            table.add_row(qid.upper(), "0", "No answer submitted.", "-")
            marks[qid] = {"score": 0, "feedback": "No answer submitted.", "sources": ""}
            continue

        # 🔹 Hybrid Retrieval: both student + reference answers
        context_hits_student = retrieve_context(ans, top_k=2)
        context_hits_ref = retrieve_context(ref, top_k=2)

        # Merge results (student + reference contexts)
        combined_hits = context_hits_student + context_hits_ref

        # Combine all retrieved text chunks
        context_text = "\n".join([hit["text"] for hit in combined_hits])

        # Collect source info (e.g., "book.pdf - page 12")
        sources = [hit["source"] for hit in combined_hits]
        source_pages = "; ".join(sources)
<<<<<<< HEAD

        # 🔹 Grading using Prometheus/Gemini
=======
        
        #  Grading using Prometheus model
>>>>>>> f0007d50
        score, feedback = grade(
            question=f"Question {qid}",
            reference=ref,
            student_answer=ans,
            context=context_text
        )

        # Add to console table
        table.add_row(qid.upper(), str(score), feedback[:60], source_pages)

        # Store results
        marks[qid] = {
            "score": score,
            "feedback": feedback,
            "sources": source_pages
        }

    console.print(table)
    console.print("[green]Assessment complete.[/green]")
    return marks<|MERGE_RESOLUTION|>--- conflicted
+++ resolved
@@ -76,13 +76,8 @@
         # Collect source info (e.g., "book.pdf - page 12")
         sources = [hit["source"] for hit in combined_hits]
         source_pages = "; ".join(sources)
-<<<<<<< HEAD
 
         # 🔹 Grading using Prometheus/Gemini
-=======
-        
-        #  Grading using Prometheus model
->>>>>>> f0007d50
         score, feedback = grade(
             question=f"Question {qid}",
             reference=ref,
